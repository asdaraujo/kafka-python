--- conflicted
+++ resolved
@@ -451,15 +451,9 @@
                         buffer_size = max(buffer_size * 2,
                                           self.max_buffer_size)
                     log.warn("Fetch size too small, increase to %d (2x) "
-<<<<<<< HEAD
-                             "and retry", self.buffer_size)
-                    retry_partitions.add(partition)
-                except ConsumerNoMoreData as e:
-=======
                              "and retry", buffer_size)
                     retry_partitions[partition] = buffer_size
-                except ConsumerNoMoreData, e:
->>>>>>> a798c1e3
+                except ConsumerNoMoreData as e:
                     log.debug("Iteration was ended by %r", e)
                 except StopIteration:
                     # Stop iterating through this partition
