import socket
from time import sleep

<<<<<<< HEAD
from mock import MagicMock, patch
import six
from . import unittest
=======
from mock import ANY, MagicMock, patch
>>>>>>> 0dabb1fb

from kafka import KafkaClient
from kafka.common import (
    ProduceRequest, MetadataResponse,
    BrokerMetadata, TopicMetadata, PartitionMetadata,
    TopicAndPartition, KafkaUnavailableError,
<<<<<<< HEAD
    LeaderUnavailableError, PartitionUnavailableError,
    ConnectionError
=======
    LeaderNotAvailableError, NoError,
    UnknownTopicOrPartitionError, KafkaTimeoutError
>>>>>>> 0dabb1fb
)
from kafka.conn import KafkaConnection
from kafka.protocol import KafkaProtocol, create_message

<<<<<<< HEAD
from test.testutil import Timer

class TestKafkaClient(unittest.TestCase):
=======
NO_ERROR = 0
UNKNOWN_TOPIC_OR_PARTITION = 3
NO_LEADER = 5

class TestKafkaClient(unittest2.TestCase):
>>>>>>> 0dabb1fb
    def test_init_with_list(self):
        with patch.object(KafkaClient, 'load_metadata_for_topics'):
            client = KafkaClient(hosts=['kafka01:9092', 'kafka02:9092', 'kafka03:9092'])

        self.assertEqual(
            sorted([('kafka01', 9092), ('kafka02', 9092), ('kafka03', 9092)]),
            sorted(client.hosts))

    def test_init_with_csv(self):
        with patch.object(KafkaClient, 'load_metadata_for_topics'):
            client = KafkaClient(hosts='kafka01:9092,kafka02:9092,kafka03:9092')

        self.assertEqual(
            sorted([('kafka01', 9092), ('kafka02', 9092), ('kafka03', 9092)]),
            sorted(client.hosts))

    def test_init_with_unicode_csv(self):
        with patch.object(KafkaClient, 'load_metadata_for_topics'):
            client = KafkaClient(hosts=u'kafka01:9092,kafka02:9092,kafka03:9092')

        self.assertEqual(
            sorted([('kafka01', 9092), ('kafka02', 9092), ('kafka03', 9092)]),
            sorted(client.hosts))

    def test_send_broker_unaware_request_fail(self):
        'Tests that call fails when all hosts are unavailable'

        mocked_conns = {
            ('kafka01', 9092): MagicMock(),
            ('kafka02', 9092): MagicMock()
        }

        # inject KafkaConnection side effects
        mocked_conns[('kafka01', 9092)].send.side_effect = RuntimeError("kafka01 went away (unittest)")
        mocked_conns[('kafka02', 9092)].send.side_effect = RuntimeError("Kafka02 went away (unittest)")

        def mock_get_conn(host, port):
            return mocked_conns[(host, port)]

        # patch to avoid making requests before we want it
        with patch.object(KafkaClient, 'load_metadata_for_topics'):
            with patch.object(KafkaClient, '_get_conn', side_effect=mock_get_conn):
                client = KafkaClient(hosts=['kafka01:9092', 'kafka02:9092'])

                req = KafkaProtocol.encode_metadata_request(b'client', 0)
                with self.assertRaises(KafkaUnavailableError):
<<<<<<< HEAD
                    client._send_broker_unaware_request(1, req)

                for key, conn in six.iteritems(mocked_conns):
                    conn.send.assert_called_with(1, req)
=======
                    client._send_broker_unaware_request(payloads=['fake request'],
                                                        encoder_fn=MagicMock(return_value='fake encoded message'),
                                                        decoder_fn=lambda x: x)

                for key, conn in mocked_conns.iteritems():
                    conn.send.assert_called_with(ANY, 'fake encoded message')
>>>>>>> 0dabb1fb

    def test_send_broker_unaware_request(self):
        'Tests that call works when at least one of the host is available'

        mocked_conns = {
            ('kafka01', 9092): MagicMock(),
            ('kafka02', 9092): MagicMock(),
            ('kafka03', 9092): MagicMock()
        }
        # inject KafkaConnection side effects
        mocked_conns[('kafka01', 9092)].send.side_effect = RuntimeError("kafka01 went away (unittest)")
        mocked_conns[('kafka02', 9092)].recv.return_value = 'valid response'
        mocked_conns[('kafka03', 9092)].send.side_effect = RuntimeError("kafka03 went away (unittest)")

        def mock_get_conn(host, port):
            return mocked_conns[(host, port)]

        # patch to avoid making requests before we want it
        with patch.object(KafkaClient, 'load_metadata_for_topics'):
            with patch.object(KafkaClient, '_get_conn', side_effect=mock_get_conn):
                with patch.object(KafkaClient, '_next_id', return_value=1):
                    client = KafkaClient(hosts='kafka01:9092,kafka02:9092')

<<<<<<< HEAD
                req = KafkaProtocol.encode_metadata_request(b'client', 0)
                resp = client._send_broker_unaware_request(1, req)
=======
                    resp = client._send_broker_unaware_request(payloads=['fake request'],
                                                               encoder_fn=MagicMock(),
                                                               decoder_fn=lambda x: x)
>>>>>>> 0dabb1fb

                    self.assertEqual('valid response', resp)
                    mocked_conns[('kafka02', 9092)].recv.assert_called_with(1)

    @patch('kafka.client.KafkaConnection')
    @patch('kafka.client.KafkaProtocol')
    def test_load_metadata(self, protocol, conn):

        conn.recv.return_value = 'response'  # anything but None

        brokers = [
            BrokerMetadata(0, 'broker_1', 4567),
            BrokerMetadata(1, 'broker_2', 5678)
        ]

        topics = [
            TopicMetadata('topic_1', NO_ERROR, [
                PartitionMetadata('topic_1', 0, 1, [1, 2], [1, 2], NO_ERROR)
            ]),
            TopicMetadata('topic_noleader', NO_ERROR, [
                PartitionMetadata('topic_noleader', 0, -1, [], [],
                                  NO_LEADER),
                PartitionMetadata('topic_noleader', 1, -1, [], [],
                                  NO_LEADER),
            ]),
            TopicMetadata('topic_no_partitions', NO_LEADER, []),
            TopicMetadata('topic_unknown', UNKNOWN_TOPIC_OR_PARTITION, []),
            TopicMetadata('topic_3', NO_ERROR, [
                PartitionMetadata('topic_3', 0, 0, [0, 1], [0, 1], NO_ERROR),
                PartitionMetadata('topic_3', 1, 1, [1, 0], [1, 0], NO_ERROR),
                PartitionMetadata('topic_3', 2, 0, [0, 1], [0, 1], NO_ERROR)
            ])
        ]
        protocol.decode_metadata_response.return_value = MetadataResponse(brokers, topics)

        # client loads metadata at init
        client = KafkaClient(hosts=['broker_1:4567'])
        self.assertDictEqual({
            TopicAndPartition('topic_1', 0): brokers[1],
            TopicAndPartition('topic_noleader', 0): None,
            TopicAndPartition('topic_noleader', 1): None,
            TopicAndPartition('topic_3', 0): brokers[0],
            TopicAndPartition('topic_3', 1): brokers[1],
            TopicAndPartition('topic_3', 2): brokers[0]},
            client.topics_to_brokers)

        # if we ask for metadata explicitly, it should raise errors
        with self.assertRaises(LeaderNotAvailableError):
            client.load_metadata_for_topics('topic_no_partitions')

        with self.assertRaises(UnknownTopicOrPartitionError):
            client.load_metadata_for_topics('topic_unknown')

        # This should not raise
        client.load_metadata_for_topics('topic_no_leader')

    @patch('kafka.client.KafkaConnection')
    @patch('kafka.client.KafkaProtocol')
    def test_has_metadata_for_topic(self, protocol, conn):

        conn.recv.return_value = 'response'  # anything but None

        brokers = [
            BrokerMetadata(0, 'broker_1', 4567),
            BrokerMetadata(1, 'broker_2', 5678)
        ]

        topics = [
            TopicMetadata('topic_still_creating', NO_LEADER, []),
            TopicMetadata('topic_doesnt_exist', UNKNOWN_TOPIC_OR_PARTITION, []),
            TopicMetadata('topic_noleaders', NO_ERROR, [
                PartitionMetadata('topic_noleaders', 0, -1, [], [], NO_LEADER),
                PartitionMetadata('topic_noleaders', 1, -1, [], [], NO_LEADER),
            ]),
        ]
        protocol.decode_metadata_response.return_value = MetadataResponse(brokers, topics)

        client = KafkaClient(hosts=['broker_1:4567'])

        # Topics with no partitions return False
        self.assertFalse(client.has_metadata_for_topic('topic_still_creating'))
        self.assertFalse(client.has_metadata_for_topic('topic_doesnt_exist'))

        # Topic with partition metadata, but no leaders return True
        self.assertTrue(client.has_metadata_for_topic('topic_noleaders'))

    @patch('kafka.client.KafkaConnection')
    @patch('kafka.client.KafkaProtocol')
    def test_ensure_topic_exists(self, protocol, conn):

        conn.recv.return_value = 'response'  # anything but None

        brokers = [
            BrokerMetadata(0, 'broker_1', 4567),
            BrokerMetadata(1, 'broker_2', 5678)
        ]

        topics = [
            TopicMetadata('topic_still_creating', NO_LEADER, []),
            TopicMetadata('topic_doesnt_exist', UNKNOWN_TOPIC_OR_PARTITION, []),
            TopicMetadata('topic_noleaders', NO_ERROR, [
                PartitionMetadata('topic_noleaders', 0, -1, [], [], NO_LEADER),
                PartitionMetadata('topic_noleaders', 1, -1, [], [], NO_LEADER),
            ]),
        ]
        protocol.decode_metadata_response.return_value = MetadataResponse(brokers, topics)

        client = KafkaClient(hosts=['broker_1:4567'])

        with self.assertRaises(UnknownTopicOrPartitionError):
            client.ensure_topic_exists('topic_doesnt_exist', timeout=1)

        with self.assertRaises(KafkaTimeoutError):
            client.ensure_topic_exists('topic_still_creating', timeout=1)

        # This should not raise
        client.ensure_topic_exists('topic_noleaders', timeout=1)

    @patch('kafka.client.KafkaConnection')
    @patch('kafka.client.KafkaProtocol')
    def test_get_leader_for_partitions_reloads_metadata(self, protocol, conn):
        "Get leader for partitions reload metadata if it is not available"

        conn.recv.return_value = 'response'  # anything but None

        brokers = [
            BrokerMetadata(0, 'broker_1', 4567),
            BrokerMetadata(1, 'broker_2', 5678)
        ]

        topics = [
            TopicMetadata('topic_no_partitions', NO_LEADER, [])
        ]
        protocol.decode_metadata_response.return_value = MetadataResponse(brokers, topics)

        client = KafkaClient(hosts=['broker_1:4567'])

        # topic metadata is loaded but empty
        self.assertDictEqual({}, client.topics_to_brokers)

        topics = [
            TopicMetadata('topic_one_partition', NO_ERROR, [
                PartitionMetadata('topic_no_partition', 0, 0, [0, 1], [0, 1], NO_ERROR)
            ])
        ]
        protocol.decode_metadata_response.return_value = MetadataResponse(brokers, topics)

        # calling _get_leader_for_partition (from any broker aware request)
        # will try loading metadata again for the same topic
        leader = client._get_leader_for_partition('topic_one_partition', 0)

        self.assertEqual(brokers[0], leader)
        self.assertDictEqual({
            TopicAndPartition('topic_one_partition', 0): brokers[0]},
            client.topics_to_brokers)

    @patch('kafka.client.KafkaConnection')
    @patch('kafka.client.KafkaProtocol')
    def test_get_leader_for_unassigned_partitions(self, protocol, conn):

        conn.recv.return_value = 'response'  # anything but None

        brokers = [
            BrokerMetadata(0, 'broker_1', 4567),
            BrokerMetadata(1, 'broker_2', 5678)
        ]

        topics = [
            TopicMetadata('topic_no_partitions', NO_LEADER, []),
            TopicMetadata('topic_unknown', UNKNOWN_TOPIC_OR_PARTITION, []),
        ]
        protocol.decode_metadata_response.return_value = MetadataResponse(brokers, topics)

        client = KafkaClient(hosts=['broker_1:4567'])

        self.assertDictEqual({}, client.topics_to_brokers)

        with self.assertRaises(LeaderNotAvailableError):
            client._get_leader_for_partition('topic_no_partitions', 0)

        with self.assertRaises(UnknownTopicOrPartitionError):
            client._get_leader_for_partition('topic_unknown', 0)

    @patch('kafka.client.KafkaConnection')
    @patch('kafka.client.KafkaProtocol')
    def test_get_leader_exceptions_when_noleader(self, protocol, conn):

        conn.recv.return_value = 'response'  # anything but None

        brokers = [
            BrokerMetadata(0, 'broker_1', 4567),
            BrokerMetadata(1, 'broker_2', 5678)
        ]

        topics = [
            TopicMetadata('topic_noleader', NO_ERROR, [
                PartitionMetadata('topic_noleader', 0, -1, [], [],
                                  NO_LEADER),
                PartitionMetadata('topic_noleader', 1, -1, [], [],
                                  NO_LEADER),
            ]),
        ]
        protocol.decode_metadata_response.return_value = MetadataResponse(brokers, topics)

        client = KafkaClient(hosts=['broker_1:4567'])
        self.assertDictEqual(
            {
                TopicAndPartition('topic_noleader', 0): None,
                TopicAndPartition('topic_noleader', 1): None
            },
            client.topics_to_brokers)

        # No leader partitions -- raise LeaderNotAvailableError
        with self.assertRaises(LeaderNotAvailableError):
            self.assertIsNone(client._get_leader_for_partition('topic_noleader', 0))
        with self.assertRaises(LeaderNotAvailableError):
            self.assertIsNone(client._get_leader_for_partition('topic_noleader', 1))

        # Unknown partitions -- raise UnknownTopicOrPartitionError
        with self.assertRaises(UnknownTopicOrPartitionError):
            self.assertIsNone(client._get_leader_for_partition('topic_noleader', 2))

        topics = [
            TopicMetadata('topic_noleader', NO_ERROR, [
                PartitionMetadata('topic_noleader', 0, 0, [0, 1], [0, 1], NO_ERROR),
                PartitionMetadata('topic_noleader', 1, 1, [1, 0], [1, 0], NO_ERROR)
            ]),
        ]
        protocol.decode_metadata_response.return_value = MetadataResponse(brokers, topics)
        self.assertEqual(brokers[0], client._get_leader_for_partition('topic_noleader', 0))
        self.assertEqual(brokers[1], client._get_leader_for_partition('topic_noleader', 1))

    @patch('kafka.client.KafkaConnection')
    @patch('kafka.client.KafkaProtocol')
    def test_send_produce_request_raises_when_noleader(self, protocol, conn):
        "Send producer request raises LeaderNotAvailableError if leader is not available"

        conn.recv.return_value = 'response'  # anything but None

        brokers = [
            BrokerMetadata(0, 'broker_1', 4567),
            BrokerMetadata(1, 'broker_2', 5678)
        ]

        topics = [
            TopicMetadata('topic_noleader', NO_ERROR, [
                PartitionMetadata('topic_noleader', 0, -1, [], [],
                                  NO_LEADER),
                PartitionMetadata('topic_noleader', 1, -1, [], [],
                                  NO_LEADER),
            ]),
        ]
        protocol.decode_metadata_response.return_value = MetadataResponse(brokers, topics)

        client = KafkaClient(hosts=['broker_1:4567'])

        requests = [ProduceRequest(
            "topic_noleader", 0,
            [create_message("a"), create_message("b")])]

        with self.assertRaises(LeaderNotAvailableError):
            client.send_produce_request(requests)

    @patch('kafka.client.KafkaConnection')
    @patch('kafka.client.KafkaProtocol')
    def test_send_produce_request_raises_when_topic_unknown(self, protocol, conn):

        conn.recv.return_value = 'response'  # anything but None

        brokers = [
            BrokerMetadata(0, 'broker_1', 4567),
            BrokerMetadata(1, 'broker_2', 5678)
        ]

        topics = [
            TopicMetadata('topic_doesnt_exist', UNKNOWN_TOPIC_OR_PARTITION, []),
        ]
        protocol.decode_metadata_response.return_value = MetadataResponse(brokers, topics)

        client = KafkaClient(hosts=['broker_1:4567'])

        requests = [ProduceRequest(
            "topic_doesnt_exist", 0,
            [create_message("a"), create_message("b")])]

        with self.assertRaises(UnknownTopicOrPartitionError):
            client.send_produce_request(requests)

    def test_timeout(self):
        def _timeout(*args, **kwargs):
            timeout = args[1]
            sleep(timeout)
            raise socket.timeout

        with patch.object(socket, "create_connection", side_effect=_timeout):

            with Timer() as t:
                with self.assertRaises(ConnectionError):
                    KafkaConnection("nowhere", 1234, 1.0)
            self.assertGreaterEqual(t.interval, 1.0)<|MERGE_RESOLUTION|>--- conflicted
+++ resolved
@@ -1,41 +1,29 @@
 import socket
 from time import sleep
 
-<<<<<<< HEAD
-from mock import MagicMock, patch
+from mock import ANY, MagicMock, patch
 import six
 from . import unittest
-=======
-from mock import ANY, MagicMock, patch
->>>>>>> 0dabb1fb
 
 from kafka import KafkaClient
 from kafka.common import (
     ProduceRequest, MetadataResponse,
     BrokerMetadata, TopicMetadata, PartitionMetadata,
     TopicAndPartition, KafkaUnavailableError,
-<<<<<<< HEAD
-    LeaderUnavailableError, PartitionUnavailableError,
+    LeaderNotAvailableError, NoError,
+    UnknownTopicOrPartitionError, KafkaTimeoutError,
     ConnectionError
-=======
-    LeaderNotAvailableError, NoError,
-    UnknownTopicOrPartitionError, KafkaTimeoutError
->>>>>>> 0dabb1fb
 )
 from kafka.conn import KafkaConnection
 from kafka.protocol import KafkaProtocol, create_message
 
-<<<<<<< HEAD
 from test.testutil import Timer
 
-class TestKafkaClient(unittest.TestCase):
-=======
 NO_ERROR = 0
 UNKNOWN_TOPIC_OR_PARTITION = 3
 NO_LEADER = 5
 
-class TestKafkaClient(unittest2.TestCase):
->>>>>>> 0dabb1fb
+class TestKafkaClient(unittest.TestCase):
     def test_init_with_list(self):
         with patch.object(KafkaClient, 'load_metadata_for_topics'):
             client = KafkaClient(hosts=['kafka01:9092', 'kafka02:9092', 'kafka03:9092'])
@@ -82,19 +70,12 @@
 
                 req = KafkaProtocol.encode_metadata_request(b'client', 0)
                 with self.assertRaises(KafkaUnavailableError):
-<<<<<<< HEAD
-                    client._send_broker_unaware_request(1, req)
-
-                for key, conn in six.iteritems(mocked_conns):
-                    conn.send.assert_called_with(1, req)
-=======
                     client._send_broker_unaware_request(payloads=['fake request'],
                                                         encoder_fn=MagicMock(return_value='fake encoded message'),
                                                         decoder_fn=lambda x: x)
 
-                for key, conn in mocked_conns.iteritems():
+                for key, conn in six.iteritems(mocked_conns):
                     conn.send.assert_called_with(ANY, 'fake encoded message')
->>>>>>> 0dabb1fb
 
     def test_send_broker_unaware_request(self):
         'Tests that call works when at least one of the host is available'
@@ -118,14 +99,9 @@
                 with patch.object(KafkaClient, '_next_id', return_value=1):
                     client = KafkaClient(hosts='kafka01:9092,kafka02:9092')
 
-<<<<<<< HEAD
-                req = KafkaProtocol.encode_metadata_request(b'client', 0)
-                resp = client._send_broker_unaware_request(1, req)
-=======
                     resp = client._send_broker_unaware_request(payloads=['fake request'],
                                                                encoder_fn=MagicMock(),
                                                                decoder_fn=lambda x: x)
->>>>>>> 0dabb1fb
 
                     self.assertEqual('valid response', resp)
                     mocked_conns[('kafka02', 9092)].recv.assert_called_with(1)
